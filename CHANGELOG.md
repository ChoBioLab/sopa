--- conflicted
+++ resolved
@@ -1,9 +1,7 @@
 ## [2.0.3] - xxxx-xx-xx
 
 ### Added
-<<<<<<< HEAD
 - Experimental support of [proseg](https://github.com/dcjones/proseg) @lguerard (#223)
-=======
 - Use symlink to Xenium output morphology/transcripts files to avoid duplicating data (#221)
 - Run `module load baysor` in Snakemake pipeline if the module is available.
 
@@ -15,7 +13,6 @@
 - [`spatialdata_plot`](https://spatialdata.scverse.org/projects/plot/en/latest/index.html) is now a default dependency of Sopa
 - Use `prob_thresh=0.2` and `nms_thresh=0.6` by default in `stardist`
 - During segmentation, pixels outside of the ROI / tissue use the mean channels value instead of 0 (#222)
->>>>>>> 17eb37f0
 
 ## [2.0.2] - 2025-02-21
 
