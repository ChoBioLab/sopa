--- conflicted
+++ resolved
@@ -1,11 +1,10 @@
 ## [2.0.4] - xxxx-xx-xx
 
-<<<<<<< HEAD
 ### Fixed
 - Fix `expand_radius_ratio=None` usage for bins aggregation (#226)
 - Fix CosMX reader when channel names file not exported (#180)
 - Fix CosMX reader when FOV names have 5 digits (#227)
-=======
+
 ### Added
 - Direct stardist CLI/snakemake support (not just via `generic-staining`)
 - Added a snakemake config for Visium HD data (with stardist segmentation)
@@ -13,7 +12,6 @@
 
 ### Changed
 - Snakemake pipeline refactoring to better support the increasing number of segmentation tools
->>>>>>> 726e716a
 
 ## [2.0.3] - 2025-03-13
 
