from __future__ import annotations

from pathlib import Path

from .constants import STAINING_BASED_METHODS


class WorkflowPaths:
    """
    A class listing the paths to different files that are needed
    or will be created by Snakemake (input and output)
    """

    def __init__(self, config: dict) -> None:
        self.config = config

        ### SpatialData object files
        self.data_path = self.config["data_path"]
        self.sdata_path = Path(self.config["sdata_path"])
        self.sdata_zgroup = self.sdata_path / ".zgroup"  # trick to fix snakemake ChildIOException

        self.shapes_dir = self.sdata_path / "shapes"
        self.points_dir = self.sdata_path / "points"
        self.images_dir = self.sdata_path / "images"
        self.table_dir = self.sdata_path / "tables"

        ### Snakemake cache / intermediate files
        self.sopa_cache = self.sdata_path / ".sopa_cache"

        self.smk_patches = self.sopa_cache / "patches"
        self.smk_aggregation = self.sopa_cache / "aggregation"
        self.smk_table = self.sopa_cache / "table"
        self.smk_explorer_raw = self.sopa_cache / "explorer_raw"

        self.smk_transcripts_temp_dir = self.sopa_cache / "transcript_patches"
        self.smk_patches_file_transcripts = self.sopa_cache / "patches_file_transcripts"
        self.smk_patches_file_image = self.sopa_cache / "patches_file_image"

        ### Xenium Explorer outputs
        self.explorer_directory = self.sdata_path.with_suffix(".explorer")
        self.explorer_directory.mkdir(parents=True, exist_ok=True)
        self.explorer_experiment = self.explorer_directory / "experiment.xenium"
        self.report = self.explorer_directory / "analysis_summary.html"

        ### Annotation files
        self.annotations = []
        if "annotation" in self.config:
            key = self.config["annotation"].get("args", {}).get("cell_type_key", "cell_type")
            self.annotations = self.table_dir / "table" / "obs" / key

<<<<<<< HEAD
    def temp_dir(self, method_name: str) -> Path:
        return self.sopa_cache / f"{method_name}_boundaries"

    def segmentation_done(self, method_name: str) -> Path:
        return self.sopa_cache / f"{method_name}_boundaries_done"
=======
        ### Novae
        self.smk_dir = self.sopa_cache
        self.smk_novae = self.smk_dir / "novae"
>>>>>>> 9281be01

    def temporary_boundaries_paths(self, file_content: str, method_name: str) -> list[Path]:
        """Compute the paths to the temporary boundary files

        Args:
            file_content: Content of the file listing the number of patches (or the patches indices)
            method_name: Name of the segmentation method

        Returns:
            A list of temporary boundary directories or files
        """
        if method_name in STAINING_BASED_METHODS:
            return [self.temp_dir(method_name) / f"{i}.parquet" for i in range(int(file_content))]
        if method_name == "baysor":
            indices = map(int, file_content.split())
            return [self.smk_transcripts_temp_dir / str(i) / "segmentation_counts.loom" for i in indices]
        if method_name == "comseg":
            indices = map(int, file_content.split())
            COMSEG_FILES = ["segmentation_polygons.json", "segmentation_counts.h5ad"]
            return [self.smk_transcripts_temp_dir / str(i) / file for i in indices for file in COMSEG_FILES]
        raise ValueError(f"Unknown method name {method_name}")<|MERGE_RESOLUTION|>--- conflicted
+++ resolved
@@ -17,7 +17,9 @@
         ### SpatialData object files
         self.data_path = self.config["data_path"]
         self.sdata_path = Path(self.config["sdata_path"])
-        self.sdata_zgroup = self.sdata_path / ".zgroup"  # trick to fix snakemake ChildIOException
+        self.sdata_zgroup = (
+            self.sdata_path / ".zgroup"
+        )  # trick to fix snakemake ChildIOException
 
         self.shapes_dir = self.sdata_path / "shapes"
         self.points_dir = self.sdata_path / "points"
@@ -45,22 +47,26 @@
         ### Annotation files
         self.annotations = []
         if "annotation" in self.config:
-            key = self.config["annotation"].get("args", {}).get("cell_type_key", "cell_type")
+            key = (
+                self.config["annotation"]
+                .get("args", {})
+                .get("cell_type_key", "cell_type")
+            )
             self.annotations = self.table_dir / "table" / "obs" / key
 
-<<<<<<< HEAD
+        ### Novae
+        self.smk_dir = self.sopa_cache
+        self.smk_novae = self.smk_dir / "novae"
+
     def temp_dir(self, method_name: str) -> Path:
         return self.sopa_cache / f"{method_name}_boundaries"
 
     def segmentation_done(self, method_name: str) -> Path:
         return self.sopa_cache / f"{method_name}_boundaries_done"
-=======
-        ### Novae
-        self.smk_dir = self.sopa_cache
-        self.smk_novae = self.smk_dir / "novae"
->>>>>>> 9281be01
 
-    def temporary_boundaries_paths(self, file_content: str, method_name: str) -> list[Path]:
+    def temporary_boundaries_paths(
+        self, file_content: str, method_name: str
+    ) -> list[Path]:
         """Compute the paths to the temporary boundary files
 
         Args:
@@ -71,12 +77,22 @@
             A list of temporary boundary directories or files
         """
         if method_name in STAINING_BASED_METHODS:
-            return [self.temp_dir(method_name) / f"{i}.parquet" for i in range(int(file_content))]
+            return [
+                self.temp_dir(method_name) / f"{i}.parquet"
+                for i in range(int(file_content))
+            ]
         if method_name == "baysor":
             indices = map(int, file_content.split())
-            return [self.smk_transcripts_temp_dir / str(i) / "segmentation_counts.loom" for i in indices]
+            return [
+                self.smk_transcripts_temp_dir / str(i) / "segmentation_counts.loom"
+                for i in indices
+            ]
         if method_name == "comseg":
             indices = map(int, file_content.split())
             COMSEG_FILES = ["segmentation_polygons.json", "segmentation_counts.h5ad"]
-            return [self.smk_transcripts_temp_dir / str(i) / file for i in indices for file in COMSEG_FILES]
+            return [
+                self.smk_transcripts_temp_dir / str(i) / file
+                for i in indices
+                for file in COMSEG_FILES
+            ]
         raise ValueError(f"Unknown method name {method_name}")