from __future__ import annotations

from .constants import SEGMENTATION_METHODS, TRANSCRIPT_BASED_METHODS
from .paths import WorkflowPaths


class Args:
    """
    A convenient class to pass the YAML config arguments to sopa's CLI
    """

    def __init__(self, paths: WorkflowPaths, config: dict):
        self.paths = paths
        self.config = config

        # which transcript-based segmentation to run (if any)
        self.transcript_based_method = None
        for method in TRANSCRIPT_BASED_METHODS:
            if method in self.config.get("segmentation", {}):
                self.transcript_based_method = method
                break

        # whether to run annotation
        self.annotate = "annotation" in self.config and "method" in self.config["annotation"]

<<<<<<< HEAD
    def use(self, method_name: str) -> bool:
        return method_name in self.config["segmentation"]

    def segmentation_boundaries(self):
        for method in SEGMENTATION_METHODS:
            if self.use(method):
                return self.paths.segmentation_done(method)
        raise ValueError("No segmentation method selected")
=======
        # whether to run novae
        self.novae = "novae" in self.config
>>>>>>> 9281be01

    def resolve_transcripts(self) -> str:
        """Arguments for `sopa resolve [baysor/comseg]`"""
        if self.transcript_based_method is None or self.transcript_based_method == "proseg":
            return ""

        if self.transcript_based_method == "baysor":
            gene_column = self.config["segmentation"]["baysor"]["config"]["data"]["gene"]
        elif self.transcript_based_method == "comseg":
            gene_column = self.config["segmentation"]["comseg"]["config"]["gene_column"]

        min_area = self.config["segmentation"].get(self.transcript_based_method, {}).get("min_area", 0)
        return f"--gene-column {gene_column} --min-area {min_area}"

    def patchify_transcripts(self) -> str:
        """Arguments for `sopa patchify transcripts`"""
        if self.transcript_based_method is None:
            return ""

        params = self["patchify"].as_cli(contains="micron")

        if self.transcript_based_method == "comseg":
            params += " --write-cells-centroids"

        method_config = self["segmentation"][self.transcript_based_method]
        return f"{params} {method_config.as_cli(keys=['prior_shapes_key', 'unassigned_value'])}"

    ### The methods below are used to convert the Args object into a string for the Sopa CLI

    def as_cli(self, keys: list[str] | None = None, contains: str | None = None) -> str:
        """Extract a subset of the config (or the whole config) as a string for the CLI (command-line interface)

        Args:
            keys: List of keys to extract from the config.
            contains: String that must be contained in the keys to be extracted.

        Returns:
            A string that can be used as arguments/options for the Sopa CLI.
        """
        assert (keys is None) or (contains is None), "Provide either 'keys' or 'contains', but not both"

        if keys is None and contains is None:
            return str(self)

        if keys is not None:
            sub_args = Args(
                self.paths,
                {key: self.config[key] for key in keys if key in self.config},
            )
        elif contains is not None:
            sub_args = Args(
                self.paths,
                {key: value for key, value in self.config.items() if contains in key},
            )

        return str(sub_args)

    def __str__(self) -> str:
        """
        Config as a string, useful for the Sopa CLI

        For instance, {"x": 2, "y": False} will be converted to "--x 2 --no-y"
        """
        return " ".join(res for item in self.config.items() for res in _stringify_item(*item))

    def __getitem__(self, name: str) -> Args | bool | str | list:
        sub_config = self.config.get(name, {})
        if not isinstance(sub_config, dict):
            return sub_config
        return Args(self.paths, sub_config)


def _stringify_item(key: str, value: bool | list | dict | str):
    """
    Convert a key-value pair of the config into a string that can be used by the Sopa CLI
    """
    key = key.replace("_", "-")
    option = f"--{key}"

    if value is True:
        yield option
    elif value is False:
        yield f"--no-{key}"
    elif isinstance(value, list):
        for v in value:
            yield from (option, _stringify_value_for_cli(v))
    else:
        yield from (option, _stringify_value_for_cli(value))


def _stringify_value_for_cli(value) -> str:
    if isinstance(value, (str, dict)):
        return f'"{value}"'
    return str(value)<|MERGE_RESOLUTION|>--- conflicted
+++ resolved
@@ -21,9 +21,13 @@
                 break
 
         # whether to run annotation
-        self.annotate = "annotation" in self.config and "method" in self.config["annotation"]
+        self.annotate = (
+            "annotation" in self.config and "method" in self.config["annotation"]
+        )
 
-<<<<<<< HEAD
+        # whether to run novae
+        self.novae = "novae" in self.config
+
     def use(self, method_name: str) -> bool:
         return method_name in self.config["segmentation"]
 
@@ -32,22 +36,27 @@
             if self.use(method):
                 return self.paths.segmentation_done(method)
         raise ValueError("No segmentation method selected")
-=======
-        # whether to run novae
-        self.novae = "novae" in self.config
->>>>>>> 9281be01
 
     def resolve_transcripts(self) -> str:
         """Arguments for `sopa resolve [baysor/comseg]`"""
-        if self.transcript_based_method is None or self.transcript_based_method == "proseg":
+        if (
+            self.transcript_based_method is None
+            or self.transcript_based_method == "proseg"
+        ):
             return ""
 
         if self.transcript_based_method == "baysor":
-            gene_column = self.config["segmentation"]["baysor"]["config"]["data"]["gene"]
+            gene_column = self.config["segmentation"]["baysor"]["config"]["data"][
+                "gene"
+            ]
         elif self.transcript_based_method == "comseg":
             gene_column = self.config["segmentation"]["comseg"]["config"]["gene_column"]
 
-        min_area = self.config["segmentation"].get(self.transcript_based_method, {}).get("min_area", 0)
+        min_area = (
+            self.config["segmentation"]
+            .get(self.transcript_based_method, {})
+            .get("min_area", 0)
+        )
         return f"--gene-column {gene_column} --min-area {min_area}"
 
     def patchify_transcripts(self) -> str:
@@ -75,7 +84,9 @@
         Returns:
             A string that can be used as arguments/options for the Sopa CLI.
         """
-        assert (keys is None) or (contains is None), "Provide either 'keys' or 'contains', but not both"
+        assert (keys is None) or (
+            contains is None
+        ), "Provide either 'keys' or 'contains', but not both"
 
         if keys is None and contains is None:
             return str(self)
@@ -99,7 +110,9 @@
 
         For instance, {"x": 2, "y": False} will be converted to "--x 2 --no-y"
         """
-        return " ".join(res for item in self.config.items() for res in _stringify_item(*item))
+        return " ".join(
+            res for item in self.config.items() for res in _stringify_item(*item)
+        )
 
     def __getitem__(self, name: str) -> Args | bool | str | list:
         sub_config = self.config.get(name, {})
