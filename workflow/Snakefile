from src import WorkflowPaths, Args, validate_config

config = validate_config(config) # validate the Snakemake config
paths = WorkflowPaths(config) # object handling the paths to the files that will be created
args = Args(paths, config) # object handling the arguments passed to the workflow

### Segmentation rules
include: "rules/utils.smk"
include: "rules/cellpose.smk"
include: "rules/comseg.smk"
include: "rules/baysor.smk"
include: "rules/proseg.smk"
include: "rules/stardist.smk"

localrules: all

rule all:
    input:
        paths.annotations if args.annotate else [],
        paths.explorer_experiment,
        paths.smk_explorer_raw,
        paths.report,
    params:
        sdata_path = paths.sdata_path,
        explorer_directory = paths.explorer_directory,
        explorer_experiment = paths.explorer_experiment,
    shell:
        """
        echo 🎉 Successfully run sopa
        echo → SpatialData output directory: {params.sdata_path}
        echo → Explorer output directory: {params.explorer_directory}
        echo → Open the result in the explorer: 'open {params.explorer_experiment}'
        """

rule to_spatialdata:
    input:
        [] if config["is_toy_reader"] else paths.data_path,
    output:
        paths.sdata_zgroup if paths.data_path else [],
    conda:
        "sopa2"
    threads: 8
    resources:
        mem_mb=128_000,
    params:
        reader = args['read'].as_cli(),
        data_path = paths.data_path,
        sdata_path = paths.sdata_path,
    shell:
        """
        sopa convert {params.data_path} --sdata-path {params.sdata_path} {params.reader}
        """

rule tissue_segmentation:
    input:
        paths.sdata_zgroup if paths.data_path else [],
    output:
        touch(paths.segmentation_done("tissue")),
    conda:
        "sopa2"
    threads: 8
    params:
        tissue_segmentation = args["segmentation"]["tissue"].as_cli(),
        sdata_path = paths.sdata_path,
    shell:
        """
        sopa segmentation tissue {params.sdata_path} {params.tissue_segmentation}
        """

checkpoint patchify_image:
    input:
        paths.sdata_zgroup,
        paths.segmentation_done("tissue") if args.use("tissue") else [],
    output:
        patches_file = paths.smk_patches_file_image,
        patches = touch(paths.smk_patches),
    params:
        patchify_image = args["patchify"].as_cli(contains="pixel"),
        sdata_path = paths.sdata_path,
    conda:
        "sopa2"
    threads: 8
    shell:
        """
        sopa patchify image {params.sdata_path} {params.patchify_image}
        """

checkpoint patchify_transcripts:
    input:
        paths.sdata_zgroup,
        paths.segmentation_done("cellpose") if args.use("cellpose") else [],
        paths.segmentation_done("tissue") if args.use("tissue") else [],
    output:
        directory(paths.smk_transcripts_temp_dir),
        patches_file = paths.smk_patches_file_transcripts,
    params:
        patchify_transcripts = args.patchify_transcripts(),
        sdata_path = paths.sdata_path,
    conda:
        "sopa2"
    threads: 8
    resources:
        mem_mb=32_000,
    shell:
        """
        sopa patchify transcripts {params.sdata_path} {params.patchify_transcripts}
        """

<<<<<<< HEAD
=======
rule patch_segmentation_cellpose:
    input:
        paths.smk_patches_file_image,
        paths.smk_patches,
    output:
        paths.smk_cellpose_temp_dir / "{index}.parquet",
    conda:
        "sopa2"
    threads: 8
    resources:
        time=120,
    params:
        cellpose = args["segmentation"]["cellpose"].as_cli(),
        sdata_path = paths.sdata_path,
    shell:
        """
        sopa segmentation cellpose {params.sdata_path} --patch-index {wildcards.index} {params.cellpose}
        """

rule patch_segmentation_baysor:
    input:
        paths.smk_patches_file_transcripts,
    output:
        paths.smk_transcripts_temp_dir / "{index}" / "segmentation_counts.loom",
    conda:
        "sopa2"
    params:
        baysor_config = args["segmentation"]["baysor"].as_cli(keys=["config"]),
        sdata_path = paths.sdata_path,
    resources:
        cpus_per_task=8,
    shell:
        """
        export JULIA_NUM_THREADS={resources.cpus_per_task} # parallelize within each patch for Baysor >= v0.7


        if command -v module &> /dev/null; then
            module purge
        fi

        sopa segmentation baysor {params.sdata_path} --patch-index {wildcards.index} {params.baysor_config}
        """

rule patch_segmentation_comseg:
    input:
        paths.smk_patches_file_transcripts,
    output:
        paths.smk_transcripts_temp_dir / "{index}" / "segmentation_polygons.json",
        paths.smk_transcripts_temp_dir / "{index}" / "segmentation_counts.h5ad",
    conda:
        "sopa2"
    threads: 8
    resources:
        mem_mb=128_000,
    params:
        comseg_config = args["segmentation"]["comseg"].as_cli(keys=["config"]),
        sdata_path = paths.sdata_path,
    shell:
        """
        sopa segmentation comseg {params.sdata_path} --patch-index {wildcards.index} {params.comseg_config}
        """

def get_input_resolve(name: str, method_name: str):
    def _(wilcards):
        with getattr(checkpoints, f"patchify_{name}").get(**wilcards).output.patches_file.open() as f:
            resolve_paths = paths.temporary_boundaries_paths(f.read(), method_name)
            return [str(path.as_posix()) for path in resolve_paths]  # snakemake uses posix paths (fix issue #64)
    return _

rule resolve_cellpose:
    input:
        get_input_resolve("image", "cellpose"),
    output:
        touch(paths.smk_cellpose_boundaries),
    conda:
        "sopa2"
    threads: 8
    params:
        sdata_path = paths.sdata_path,
    shell:
        """
        sopa resolve cellpose {params.sdata_path}
        """

rule resolve_baysor:
    input:
        files = get_input_resolve("transcripts", "baysor"),
    output:
        touch(paths.smk_baysor_boundaries),
        touch(paths.smk_table),
    conda:
        "sopa2"
    threads: 8
    params:
        resolve = args.resolve_transcripts(),
        sdata_path = paths.sdata_path,
        smk_transcripts_temp_dir = paths.smk_transcripts_temp_dir,
    shell:
        """
        sopa resolve baysor {params.sdata_path} {params.resolve}

        rm -r {params.smk_transcripts_temp_dir}    # cleanup large baysor files
        """

rule resolve_comseg:
    input:
        files = get_input_resolve("transcripts", "comseg"),
    output:
        touch(paths.smk_comseg_boundaries),
        touch(paths.smk_table),
    conda:
        "sopa2"
    threads: 8
    params:
        resolve = args.resolve_transcripts(),
        sdata_path = paths.sdata_path,
        smk_transcripts_temp_dir = paths.smk_transcripts_temp_dir,
    shell:
        """
        sopa resolve comseg {params.sdata_path} {params.resolve}

        rm -r {params.smk_transcripts_temp_dir}    # cleanup large comseg files
        """

def get_smk_boundaries(args):
    if args.baysor:
        return paths.smk_baysor_boundaries
    elif args.comseg:
        return paths.smk_comseg_boundaries
    elif args.cellpose:
        return paths.smk_cellpose_boundaries
    else:
        raise ValueError("No segmentation method selected")

>>>>>>> 9281be01
rule aggregate:
    input:
        args.segmentation_boundaries(),
    output:
        touch(paths.smk_aggregation),
    conda:
        "sopa2"
    threads: 8
    resources:
        mem_mb=64_000,
    params:
        aggregate = args["aggregate"].as_cli(),
        sdata_path = paths.sdata_path,
    shell:
        """
        sopa aggregate {params.sdata_path} {params.aggregate}
        """

rule annotate:
    input:
        paths.smk_aggregation,
    output:
        directory(paths.annotations),
    conda:
        "sopa2"
    threads: 2
    resources:
        mem_mb=64_000,
        queue="gpu -R 'h100nvl' -gpu 'num=1'",
        time=180,
    params:
        method_name = args['annotation']['method'],
        annotation = args['annotation']['args'].as_cli() + " --save-maps",
        sdata_path = paths.sdata_path,
    shell:
        """
        sopa annotate {params.method_name} {params.sdata_path} {params.annotation}
        """

<<<<<<< HEAD
rule explorer_raw:
=======
rule novae:
    input:
        paths.annotations if args.annotate else paths.smk_aggregation,
    output:
        touch(paths.smk_novae),
    conda:
        "novae"
    threads: 16
    resources:
        mem_mb=64_000,
        queue="gpu -R 'h100nvl' -gpu 'num=1'",
        time=45,
    params:
        sdata_path = paths.sdata_path,
        radius = config["novae"]["radius"],
        model = config["novae"]["model"],
        zero_shot = "True" if config["novae"]["zero_shot"] else "False",
        num_workers = config["novae"]["num_workers"],
        script = "src/run_novae.py",
    shell:
        """
        python {params.script} {params.sdata_path} {params.model} {params.radius} {params.zero_shot} {params.num_workers}
        """

rule image_write:
>>>>>>> 9281be01
    input:
        paths.sdata_zgroup,
    output:
        touch(paths.smk_explorer_raw),
    conda:
        "sopa2"
    threads: 8
    resources:
        mem_mb=64_000,
    params:
        explorer = args["explorer"].as_cli(keys=['lazy', 'ram_threshold_gb', 'pixel_size', 'pixelsize']),
        sdata_path = paths.sdata_path,
        explorer_directory = paths.explorer_directory,
    shell:
        """
        sopa explorer write {params.sdata_path} --output-path {params.explorer_directory} {params.explorer} --mode "+it" --no-save-h5ad
        """

rule explorer:
    input:
        args.segmentation_boundaries(),
        paths.smk_aggregation,
        paths.annotations if args.annotate else [],
        paths.smk_novae if args.novae else [],
    output:
        paths.explorer_experiment,
    conda:
<<<<<<< HEAD
        "sopa"
    params:
        explorer = args["explorer"].as_cli(),
        sdata_path = paths.sdata_path,
        explorer_directory = paths.explorer_directory,
=======
        "sopa2"
    threads: 8
    resources:
        mem_mb=32_000,
>>>>>>> 9281be01
    shell:
        """
        sopa explorer write {params.sdata_path} --output-path {params.explorer_directory} {params.explorer} --mode "-it"
        """

rule report:
    input:
        args.segmentation_boundaries(),
        paths.smk_aggregation,
        paths.annotations if args.annotate else [],
        paths.smk_novae if args.novae else [],
    output:
<<<<<<< HEAD
        paths.report,
=======
        paths.explorer_experiment,
    conda:
        "sopa2"
    threads: 8
    resources:
        mem_mb=256_000,
>>>>>>> 9281be01
    params:
        sdata_path = paths.sdata_path,
        report = paths.report,
    conda:
        "sopa"
    shell:
        """
        sopa report {params.sdata_path} {params.report}
        """<|MERGE_RESOLUTION|>--- conflicted
+++ resolved
@@ -38,7 +38,7 @@
     output:
         paths.sdata_zgroup if paths.data_path else [],
     conda:
-        "sopa2"
+        "sopa204"
     threads: 8
     resources:
         mem_mb=128_000,
@@ -57,7 +57,7 @@
     output:
         touch(paths.segmentation_done("tissue")),
     conda:
-        "sopa2"
+        "sopa204"
     threads: 8
     params:
         tissue_segmentation = args["segmentation"]["tissue"].as_cli(),
@@ -78,7 +78,7 @@
         patchify_image = args["patchify"].as_cli(contains="pixel"),
         sdata_path = paths.sdata_path,
     conda:
-        "sopa2"
+        "sopa204"
     threads: 8
     shell:
         """
@@ -97,7 +97,7 @@
         patchify_transcripts = args.patchify_transcripts(),
         sdata_path = paths.sdata_path,
     conda:
-        "sopa2"
+        "sopa204"
     threads: 8
     resources:
         mem_mb=32_000,
@@ -106,150 +106,13 @@
         sopa patchify transcripts {params.sdata_path} {params.patchify_transcripts}
         """
 
-<<<<<<< HEAD
-=======
-rule patch_segmentation_cellpose:
-    input:
-        paths.smk_patches_file_image,
-        paths.smk_patches,
-    output:
-        paths.smk_cellpose_temp_dir / "{index}.parquet",
-    conda:
-        "sopa2"
-    threads: 8
-    resources:
-        time=120,
-    params:
-        cellpose = args["segmentation"]["cellpose"].as_cli(),
-        sdata_path = paths.sdata_path,
-    shell:
-        """
-        sopa segmentation cellpose {params.sdata_path} --patch-index {wildcards.index} {params.cellpose}
-        """
-
-rule patch_segmentation_baysor:
-    input:
-        paths.smk_patches_file_transcripts,
-    output:
-        paths.smk_transcripts_temp_dir / "{index}" / "segmentation_counts.loom",
-    conda:
-        "sopa2"
-    params:
-        baysor_config = args["segmentation"]["baysor"].as_cli(keys=["config"]),
-        sdata_path = paths.sdata_path,
-    resources:
-        cpus_per_task=8,
-    shell:
-        """
-        export JULIA_NUM_THREADS={resources.cpus_per_task} # parallelize within each patch for Baysor >= v0.7
-
-
-        if command -v module &> /dev/null; then
-            module purge
-        fi
-
-        sopa segmentation baysor {params.sdata_path} --patch-index {wildcards.index} {params.baysor_config}
-        """
-
-rule patch_segmentation_comseg:
-    input:
-        paths.smk_patches_file_transcripts,
-    output:
-        paths.smk_transcripts_temp_dir / "{index}" / "segmentation_polygons.json",
-        paths.smk_transcripts_temp_dir / "{index}" / "segmentation_counts.h5ad",
-    conda:
-        "sopa2"
-    threads: 8
-    resources:
-        mem_mb=128_000,
-    params:
-        comseg_config = args["segmentation"]["comseg"].as_cli(keys=["config"]),
-        sdata_path = paths.sdata_path,
-    shell:
-        """
-        sopa segmentation comseg {params.sdata_path} --patch-index {wildcards.index} {params.comseg_config}
-        """
-
-def get_input_resolve(name: str, method_name: str):
-    def _(wilcards):
-        with getattr(checkpoints, f"patchify_{name}").get(**wilcards).output.patches_file.open() as f:
-            resolve_paths = paths.temporary_boundaries_paths(f.read(), method_name)
-            return [str(path.as_posix()) for path in resolve_paths]  # snakemake uses posix paths (fix issue #64)
-    return _
-
-rule resolve_cellpose:
-    input:
-        get_input_resolve("image", "cellpose"),
-    output:
-        touch(paths.smk_cellpose_boundaries),
-    conda:
-        "sopa2"
-    threads: 8
-    params:
-        sdata_path = paths.sdata_path,
-    shell:
-        """
-        sopa resolve cellpose {params.sdata_path}
-        """
-
-rule resolve_baysor:
-    input:
-        files = get_input_resolve("transcripts", "baysor"),
-    output:
-        touch(paths.smk_baysor_boundaries),
-        touch(paths.smk_table),
-    conda:
-        "sopa2"
-    threads: 8
-    params:
-        resolve = args.resolve_transcripts(),
-        sdata_path = paths.sdata_path,
-        smk_transcripts_temp_dir = paths.smk_transcripts_temp_dir,
-    shell:
-        """
-        sopa resolve baysor {params.sdata_path} {params.resolve}
-
-        rm -r {params.smk_transcripts_temp_dir}    # cleanup large baysor files
-        """
-
-rule resolve_comseg:
-    input:
-        files = get_input_resolve("transcripts", "comseg"),
-    output:
-        touch(paths.smk_comseg_boundaries),
-        touch(paths.smk_table),
-    conda:
-        "sopa2"
-    threads: 8
-    params:
-        resolve = args.resolve_transcripts(),
-        sdata_path = paths.sdata_path,
-        smk_transcripts_temp_dir = paths.smk_transcripts_temp_dir,
-    shell:
-        """
-        sopa resolve comseg {params.sdata_path} {params.resolve}
-
-        rm -r {params.smk_transcripts_temp_dir}    # cleanup large comseg files
-        """
-
-def get_smk_boundaries(args):
-    if args.baysor:
-        return paths.smk_baysor_boundaries
-    elif args.comseg:
-        return paths.smk_comseg_boundaries
-    elif args.cellpose:
-        return paths.smk_cellpose_boundaries
-    else:
-        raise ValueError("No segmentation method selected")
-
->>>>>>> 9281be01
 rule aggregate:
     input:
         args.segmentation_boundaries(),
     output:
         touch(paths.smk_aggregation),
     conda:
-        "sopa2"
+        "sopa204"
     threads: 8
     resources:
         mem_mb=64_000,
@@ -267,7 +130,7 @@
     output:
         directory(paths.annotations),
     conda:
-        "sopa2"
+        "sopa204"
     threads: 2
     resources:
         mem_mb=64_000,
@@ -275,16 +138,13 @@
         time=180,
     params:
         method_name = args['annotation']['method'],
-        annotation = args['annotation']['args'].as_cli() + " --save-maps",
+        annotation = args['annotation']['args'].as_cli(),
         sdata_path = paths.sdata_path,
     shell:
         """
         sopa annotate {params.method_name} {params.sdata_path} {params.annotation}
         """
 
-<<<<<<< HEAD
-rule explorer_raw:
-=======
 rule novae:
     input:
         paths.annotations if args.annotate else paths.smk_aggregation,
@@ -309,14 +169,13 @@
         python {params.script} {params.sdata_path} {params.model} {params.radius} {params.zero_shot} {params.num_workers}
         """
 
-rule image_write:
->>>>>>> 9281be01
+rule explorer_raw:
     input:
         paths.sdata_zgroup,
     output:
         touch(paths.smk_explorer_raw),
     conda:
-        "sopa2"
+        "sopa204"
     threads: 8
     resources:
         mem_mb=64_000,
@@ -330,53 +189,39 @@
         """
 
 rule explorer:
+    input:
+        args.segmentation_boundaries(),
+        paths.smk_aggregation,
+        paths.annotations if args.annotate else [],
+    output:
+        paths.explorer_experiment,
+    conda:
+        "sopa"
+    params:
+        explorer = args["explorer"].as_cli(),
+        sdata_path = paths.sdata_path,
+        explorer_directory = paths.explorer_directory,
+    shell:
+        """
+        sopa explorer write {params.sdata_path} --output-path {params.explorer_directory} {params.explorer} --mode "-it"
+        """
+
+rule report:
     input:
         args.segmentation_boundaries(),
         paths.smk_aggregation,
         paths.annotations if args.annotate else [],
         paths.smk_novae if args.novae else [],
     output:
-        paths.explorer_experiment,
-    conda:
-<<<<<<< HEAD
-        "sopa"
-    params:
-        explorer = args["explorer"].as_cli(),
-        sdata_path = paths.sdata_path,
-        explorer_directory = paths.explorer_directory,
-=======
-        "sopa2"
+        paths.report,
+    params:
+        sdata_path = paths.sdata_path,
+        report = paths.report,
+    conda:
+        "sopa204"
     threads: 8
     resources:
         mem_mb=32_000,
->>>>>>> 9281be01
-    shell:
-        """
-        sopa explorer write {params.sdata_path} --output-path {params.explorer_directory} {params.explorer} --mode "-it"
-        """
-
-rule report:
-    input:
-        args.segmentation_boundaries(),
-        paths.smk_aggregation,
-        paths.annotations if args.annotate else [],
-        paths.smk_novae if args.novae else [],
-    output:
-<<<<<<< HEAD
-        paths.report,
-=======
-        paths.explorer_experiment,
-    conda:
-        "sopa2"
-    threads: 8
-    resources:
-        mem_mb=256_000,
->>>>>>> 9281be01
-    params:
-        sdata_path = paths.sdata_path,
-        report = paths.report,
-    conda:
-        "sopa"
     shell:
         """
         sopa report {params.sdata_path} {params.report}
